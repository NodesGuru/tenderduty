package tenderduty

import (
	"context"
	"encoding/hex"
	"encoding/json"
	"errors"
	"fmt"
	"net/http"
	"net/url"
	"strings"
	"time"

	"github.com/cosmos/cosmos-sdk/crypto/keys/ed25519"
	"github.com/cosmos/cosmos-sdk/crypto/keys/secp256k1"
	"github.com/cosmos/cosmos-sdk/types/bech32"
	slashing "github.com/cosmos/cosmos-sdk/x/slashing/types"
	staking "github.com/cosmos/cosmos-sdk/x/staking/types"
	rpchttp "github.com/tendermint/tendermint/rpc/client/http"
)

// ValInfo holds most of the stats/info used for secondary alarms. It is refreshed roughly every minute.
type ValInfo struct {
	Moniker    string `json:"moniker"`
	Bonded     bool   `json:"bonded"`
	Jailed     bool   `json:"jailed"`
	Tombstoned bool   `json:"tombstoned"`
	Missed     int64  `json:"missed"`
	Window     int64  `json:"window"`
	Conspub    []byte `json:"conspub"`
	Valcons    string `json:"valcons"`
}

<<<<<<< HEAD
func ConvertValopertToAccAddress(valoperAddr string) (string, error) {
	// Check if it's a valoper address
	if !strings.Contains(valoperAddr, "valoper") {
		return valoperAddr, nil // Already an account address or something else
	}

	// Decode the address
	prefix, bytes, err := bech32.DecodeAndConvert(valoperAddr)
	if err != nil {
		return "", fmt.Errorf("🌟 failed to decode valoper address: %w", err)
	}

	// Get the base prefix by removing "valoper"
	basePrefix := strings.Replace(prefix, "valoper", "", 1)

	// Re-encode with the base prefix
	accAddress, err := bech32.ConvertAndEncode(basePrefix, bytes)
	if err != nil {
		return "", fmt.Errorf("🌟 failed to encode account address: %w", err)
	}

	return accAddress, nil
}

func CheckIfValidatorVoted(ctx context.Context, cc *ChainConfig, proposalID uint64, accAddress string) (bool, error) {
	params := url.Values{}
	query := fmt.Sprintf("\"proposal_vote.proposal_id='%d' AND proposal_vote.voter='%s'\"", proposalID, accAddress)
	params.Add("query", query)
	params.Add("prove", "false")
	params.Add("page", "1")
	params.Add("per_page", "1")

	// Create a reusable HTTP client with timeout
	client := &http.Client{
		Timeout: 5 * time.Second, // Add reasonable timeout
	}

	// Store the last error to return if all nodes fail
	var lastErr error

	// Try each node in the list until we find a vote or exhaust all options
	for _, node := range cc.Nodes {
		reqURL := fmt.Sprintf("%s/tx_search?%s", node.Url, params.Encode())

		// Make the HTTP request with context
		req, err := http.NewRequestWithContext(ctx, "GET", reqURL, nil)
		if err != nil {
			lastErr = err
			continue // Try next node
		}

		resp, err := client.Do(req)
		if err != nil {
			lastErr = err
			continue // Try next node
		}

		// Use defer in a function to ensure it's called before continuing the loop
		found := false
		func() {
			defer resp.Body.Close()

			// check for existence of txs
			var result map[string]any
			if err = json.NewDecoder(resp.Body).Decode(&result); err != nil {
				lastErr = err
				return // Exit this func, continue loop
			}

			// Navigate the JSON structure to check if txs exist
			if resultObj, ok := result["result"].(map[string]any); ok {
				if txs, ok := resultObj["txs"].([]any); ok && len(txs) > 0 {
					// Set found to true so we return true outside the loop
					found = true
				}
			}
		}()

		// If we found a vote with this node, return immediately
		if found {
			return true, nil
		}

		// Otherwise, continue to next node
	}

	// If we've tried all nodes and found no votes, return false
	// If there were errors, return the last one
	if lastErr != nil {
		return false, fmt.Errorf("failed to check validator vote across all nodes: %w", lastErr)
	}

	return false, nil
=======
// GetMinSignedPerWindow The check the minimum signed threshold of the validator.
func (cc *ChainConfig) GetMinSignedPerWindow() (err error) {
	if cc.client == nil {
		return errors.New("nil rpc client")
	}
	ctx, cancel := context.WithTimeout(context.Background(), 10*time.Second)
	defer cancel()

	qParams := &slashing.QueryParamsRequest{}
	b, err := qParams.Marshal()
	if err != nil {
		return
	}
	resp, err := cc.client.ABCIQuery(ctx, "/cosmos.slashing.v1beta1.Query/Params", b)
	if err != nil {
		return
	}
	if resp.Response.Value == nil {
		err = errors.New("🛑 could not query slashing params, got empty response")
		return
	}
	params := &slashing.QueryParamsResponse{}
	err = params.Unmarshal(resp.Response.Value)
	if err != nil {
		return
	}

	cc.minSignedPerWindow = params.Params.MinSignedPerWindow.MustFloat64()
	return
>>>>>>> 55246746
}

// GetValInfo the first bool is used to determine if extra information about the validator should be printed.
func (cc *ChainConfig) GetValInfo(first bool) (err error) {
	if cc.client == nil {
		return errors.New("nil rpc client")
	}
	ctx, cancel := context.WithTimeout(context.Background(), 10*time.Second)
	defer cancel()

	if cc.valInfo == nil {
		cc.valInfo = &ValInfo{}
	}

	// Fetch info from /cosmos.staking.v1beta1.Query/Validator
	// it's easier to ask people to provide valoper since it's readily available on
	// explorers, so make it easy and lookup the consensus key for them.
	conspub, moniker, jailed, bonded, err := getVal(ctx, cc.client, cc.ValAddress)
	if err != nil {
		return
	}

	cc.valInfo.Conspub = conspub
	cc.valInfo.Moniker = moniker
	cc.valInfo.Jailed = jailed
	cc.valInfo.Bonded = bonded

	if first && cc.valInfo.Bonded {
		l(fmt.Sprintf("⚙️ found %s (%s) in validator set", cc.ValAddress, cc.valInfo.Moniker))
	} else if first && !cc.valInfo.Bonded {
		l(fmt.Sprintf("❌ %s (%s) is INACTIVE", cc.ValAddress, cc.valInfo.Moniker))
	}

	if strings.Contains(cc.ValAddress, "valcons") {
		// no need to change prefix for signing info query
		cc.valInfo.Valcons = cc.ValAddress
	} else {
		// need to know the prefix for when we serialize the slashing info query, this is too fragile.
		// for now, we perform specific chain overrides based on known values because the valoper is used
		// in so many places.
		var prefix string
		split := strings.Split(cc.ValAddress, "valoper")
		if len(split) != 2 {
			if pre, ok := altValopers.getAltPrefix(cc.ValAddress); ok {
				cc.valInfo.Valcons, err = bech32.ConvertAndEncode(pre, cc.valInfo.Conspub[:20])
				if err != nil {
					return
				}
			} else {
				err = errors.New("❓ could not determine bech32 prefix from valoper address: " + cc.ValAddress)
				return
			}
		} else {
			prefix = split[0] + "valcons"
			cc.valInfo.Valcons, err = bech32.ConvertAndEncode(prefix, cc.valInfo.Conspub[:20])
			if err != nil {
				return
			}
		}
		if first {
			l("⚙️", cc.ValAddress[:20], "... is using consensus key:", cc.valInfo.Valcons)
		}
	}

	var adapter ChainAdapter
	switch cc.Adapter.Name {
	case "namada":
		adapter = &NamadaAdapter{
			ChainConfig: cc,
		}
	default:
		adapter = &DefaultAdapter{
			ChainConfig: cc,
		}
	}
	cc.unvotedOpenGovProposals, err = adapter.CountUnvotedOpenProposals(ctx)
	l("🌟 found unvoted proposals", cc.name, cc.unvotedOpenGovProposals)

	// get current signing information (tombstoned, missed block count)
	qSigning := slashing.QuerySigningInfoRequest{ConsAddress: cc.valInfo.Valcons}
	b, err := qSigning.Marshal()
	if err != nil {
		return
	}
	resp, err := cc.client.ABCIQuery(ctx, "/cosmos.slashing.v1beta1.Query/SigningInfo", b)
	if resp == nil || resp.Response.Value == nil {
		err = errors.New("could not query validator slashing status, got empty response")
		return
	}
	slash := &slashing.QuerySigningInfoResponse{}
	err = slash.Unmarshal(resp.Response.Value)
	if err != nil {
		return
	}
	cc.valInfo.Tombstoned = slash.ValSigningInfo.Tombstoned
	if cc.valInfo.Tombstoned {
		l(fmt.Sprintf("❗️☠️ %s (%s) is tombstoned 🪦❗️", cc.ValAddress, cc.valInfo.Moniker))
	}
	cc.valInfo.Missed = slash.ValSigningInfo.MissedBlocksCounter
	if td.Prom {
		td.statsChan <- cc.mkUpdate(metricWindowMissed, float64(cc.valInfo.Missed), "")
	}

	// finally get the signed blocks window
	if cc.valInfo.Window == 0 {
		qParams := &slashing.QueryParamsRequest{}
		b, err = qParams.Marshal()
		if err != nil {
			return
		}
		resp, err = cc.client.ABCIQuery(ctx, "/cosmos.slashing.v1beta1.Query/Params", b)
		if err != nil {
			return
		}
		if resp.Response.Value == nil {
			err = errors.New("🛑 could not query slashing params, got empty response")
			return
		}
		params := &slashing.QueryParamsResponse{}
		err = params.Unmarshal(resp.Response.Value)
		if err != nil {
			return
		}
		if first && td.Prom {
			td.statsChan <- cc.mkUpdate(metricWindowSize, float64(params.Params.SignedBlocksWindow), "")
			td.statsChan <- cc.mkUpdate(metricTotalNodes, float64(len(cc.Nodes)), "")
		}
		cc.valInfo.Window = params.Params.SignedBlocksWindow
	}
	return
}

// getVal returns the public key, moniker, and if the validator is jailed.
func getVal(ctx context.Context, client *rpchttp.HTTP, valoper string) (pub []byte, moniker string, jailed, bonded bool, err error) {
	if strings.Contains(valoper, "valcons") {
		_, bz, err := bech32.DecodeAndConvert(valoper)
		if err != nil {
			return nil, "", false, false, errors.New("could not decode and convert your address" + valoper)
		}

		hexAddress := fmt.Sprintf("%X", bz)
		return ToBytes(hexAddress), valoper, false, true, nil
	}

	q := staking.QueryValidatorRequest{
		ValidatorAddr: valoper,
	}
	b, err := q.Marshal()
	if err != nil {
		return
	}
	resp, err := client.ABCIQuery(ctx, "/cosmos.staking.v1beta1.Query/Validator", b)
	if err != nil {
		return
	}
	if resp.Response.Value == nil {
		return nil, "", false, false, errors.New("could not find validator " + valoper)
	}
	val := &staking.QueryValidatorResponse{}
	err = val.Unmarshal(resp.Response.Value)
	if err != nil {
		return
	}
	if val.Validator.ConsensusPubkey == nil {
		return nil, "", false, false, errors.New("got invalid consensus pubkey for " + valoper)
	}

	pubBytes := make([]byte, 0)
	switch val.Validator.ConsensusPubkey.TypeUrl {
	case "/cosmos.crypto.ed25519.PubKey":
		pk := ed25519.PubKey{}
		err = pk.Unmarshal(val.Validator.ConsensusPubkey.Value)
		if err != nil {
			return
		}
		pubBytes = pk.Address().Bytes()
	case "/cosmos.crypto.secp256k1.PubKey":
		pk := secp256k1.PubKey{}
		err = pk.Unmarshal(val.Validator.ConsensusPubkey.Value)
		if err != nil {
			return
		}
		pubBytes = pk.Address().Bytes()
	}
	if len(pubBytes) == 0 {
		return nil, "", false, false, errors.New("could not get pubkey for" + valoper)
	}

	return pubBytes, val.Validator.GetMoniker(), val.Validator.Jailed, val.Validator.Status == 3, nil
}

func ToBytes(address string) []byte {
	bz, _ := hex.DecodeString(strings.ToLower(address))
	return bz
}<|MERGE_RESOLUTION|>--- conflicted
+++ resolved
@@ -31,7 +31,6 @@
 	Valcons    string `json:"valcons"`
 }
 
-<<<<<<< HEAD
 func ConvertValopertToAccAddress(valoperAddr string) (string, error) {
 	// Check if it's a valoper address
 	if !strings.Contains(valoperAddr, "valoper") {
@@ -125,7 +124,8 @@
 	}
 
 	return false, nil
-=======
+}
+
 // GetMinSignedPerWindow The check the minimum signed threshold of the validator.
 func (cc *ChainConfig) GetMinSignedPerWindow() (err error) {
 	if cc.client == nil {
@@ -155,7 +155,6 @@
 
 	cc.minSignedPerWindow = params.Params.MinSignedPerWindow.MustFloat64()
 	return
->>>>>>> 55246746
 }
 
 // GetValInfo the first bool is used to determine if extra information about the validator should be printed.
