package tenderduty

import (
	"context"
	"encoding/json"
	"errors"
	"fmt"
	"io"
	"net/http"
	"net/url"
	"regexp"
	"time"

	dash "github.com/gluckzhang/tenderduty/v2/td2/dashboard"
	rpchttp "github.com/tendermint/tendermint/rpc/client/http"
)

// newRpc sets up the rpc client used for monitoring. It will try nodes in order until a working node is found.
// it will also get some initial info on the validator's status.
func (cc *ChainConfig) newRpc() error {
	ctx, cancel := context.WithTimeout(context.Background(), 10*time.Second)
	defer cancel()
	var anyWorking bool // if healthchecks are running, we will skip to the first known good node.
	for _, endpoint := range cc.Nodes {
		anyWorking = anyWorking || !endpoint.down
	}

	// grab the first working endpoint
	tryUrl := func(u string) (msg string, down, syncing bool) {
		_, err := url.Parse(u)
		if err != nil {
			msg = fmt.Sprintf("❌ could not parse url %s: (%s) %s", cc.name, u, err)
			l(msg)
			down = true
			return
		}
		cc.client, err = rpchttp.New(u, "/websocket")
		if err != nil {
			msg = fmt.Sprintf("❌ could not connect client for %s: (%s) %s", cc.name, u, err)
			l(msg)
			down = true
			return
		}
		var network string
		var catching_up bool
		status, err := cc.client.Status(ctx)
		if err != nil {
			n, c, err := getStatusWithEndpoint(ctx, u)
			if err != nil {
				msg = fmt.Sprintf("❌ could not get status for %s: (%s) %s", cc.name, u, err)
				down = true
				l(msg)
				return
			}
			network, catching_up = n, c
		} else {
			network, catching_up = status.NodeInfo.Network, status.SyncInfo.CatchingUp
		}
		if network != cc.ChainId {
			msg = fmt.Sprintf("chain id %s on %s does not match, expected %s, skipping", network, u, cc.ChainId)
			down = true
			l(msg)
			return
		}
		if catching_up {
			msg = fmt.Sprint("🐢 node is not synced, skipping ", u)
			syncing = true
			down = true
			l(msg)
			return
		}
		cc.noNodes = false
		return
	}
	down := func(endpoint *NodeConfig, msg string) {
		if !endpoint.down {
			endpoint.down = true
			endpoint.downSince = time.Now()
		}
		endpoint.lastMsg = msg
	}
	for _, endpoint := range cc.Nodes {
		if anyWorking && endpoint.down {
			continue
		}
		if msg, failed, syncing := tryUrl(endpoint.Url); failed {
			endpoint.syncing = syncing
			down(endpoint, msg)
			continue
		}
		return nil
	}
	if cc.PublicFallback {
		if u, ok := getRegistryUrl(cc.ChainId); ok {
			node := guessPublicEndpoint(u)
			l(cc.ChainId, "⛑ attemtping to use public fallback node", node)
			if _, kk, _ := tryUrl(node); !kk {
				l(cc.ChainId, "⛑ connected to public endpoint", node)
				return nil
			}
		} else {
			l("could not find a public endpoint for", cc.ChainId)
		}
	}
	cc.noNodes = true
	alarms.clearAll(cc.name)
	cc.lastError = "no usable RPC endpoints available for " + cc.ChainId
	if td.EnableDash {
		td.updateChan <- &dash.ChainStatus{
<<<<<<< HEAD
			MsgType:                 "status",
			Name:                    cc.name,
			ChainId:                 cc.ChainId,
			Moniker:                 cc.valInfo.Moniker,
			Bonded:                  cc.valInfo.Bonded,
			Jailed:                  cc.valInfo.Jailed,
			Tombstoned:              cc.valInfo.Tombstoned,
			Missed:                  cc.valInfo.Missed,
			Window:                  cc.valInfo.Window,
			Nodes:                   len(cc.Nodes),
			HealthyNodes:            0,
			ActiveAlerts:            1,
			Height:                  0,
			LastError:               cc.lastError,
			Blocks:                  cc.blocksResults,
			UnvotedOpenGovProposals: cc.unvotedOpenGovProposals,
=======
			MsgType:            "status",
			Name:               cc.name,
			ChainId:            cc.ChainId,
			Moniker:            cc.valInfo.Moniker,
			Bonded:             cc.valInfo.Bonded,
			Jailed:             cc.valInfo.Jailed,
			Tombstoned:         cc.valInfo.Tombstoned,
			Missed:             cc.valInfo.Missed,
			Window:             cc.valInfo.Window,
			MinSignedPerWindow: cc.minSignedPerWindow,
			Nodes:              len(cc.Nodes),
			HealthyNodes:       0,
			ActiveAlerts:       1,
			Height:             0,
			LastError:          cc.lastError,
			Blocks:             cc.blocksResults,
>>>>>>> 55246746
		}
	}
	return errors.New("no usable endpoints available for " + cc.ChainId)
}

func (cc *ChainConfig) monitorHealth(ctx context.Context, chainName string) {
	tick := time.NewTicker(time.Minute)
	if cc.client == nil {
		_ = cc.newRpc()
	}

	for {
		select {
		case <-ctx.Done():
			return

		case <-tick.C:
			var err error
			for _, node := range cc.Nodes {
				go func(node *NodeConfig) {
					alert := func(msg string) {
						node.lastMsg = fmt.Sprintf("%-12s node %s is %s", chainName, node.Url, msg)
						if !node.AlertIfDown {
							// even if we aren't alerting, we want to display the status in the dashboard.
							node.down = true
							return
						}
						if !node.down {
							node.down = true
							node.downSince = time.Now()
						}
						if td.Prom {
							td.statsChan <- cc.mkUpdate(metricNodeDownSeconds, time.Since(node.downSince).Seconds(), node.Url)
						}
						l("⚠️ " + node.lastMsg)
					}
					c, e := rpchttp.New(node.Url, "/websocket")
					if e != nil {
						alert(e.Error())
					}
					cwt, cancel := context.WithTimeout(context.Background(), 10*time.Second)
					status, e := c.Status(cwt)
					cancel()
					if e != nil {
						alert("down")
						return
					}
					if status.NodeInfo.Network != cc.ChainId {
						alert("on the wrong network")
						return
					}
					if status.SyncInfo.CatchingUp {
						alert("not synced")
						node.syncing = true
						return
					}

					// node's OK, clear the note
					if node.down {
						node.lastMsg = ""
						node.wasDown = true
					}
					td.statsChan <- cc.mkUpdate(metricNodeDownSeconds, 0, node.Url)
					node.down = false
					node.syncing = false
					node.downSince = time.Unix(0, 0)
					cc.noNodes = false
					l(fmt.Sprintf("🟢 %-12s node %s is healthy", chainName, node.Url))
				}(node)
			}

			if cc.client == nil {
				e := cc.newRpc()
				if e != nil {
					l("💥", cc.ChainId, e)
				}
			}
			if cc.valInfo != nil {
				cc.lastValInfo = &ValInfo{
					Moniker:    cc.valInfo.Moniker,
					Bonded:     cc.valInfo.Bonded,
					Jailed:     cc.valInfo.Jailed,
					Tombstoned: cc.valInfo.Tombstoned,
					Missed:     cc.valInfo.Missed,
					Window:     cc.valInfo.Window,
					Conspub:    cc.valInfo.Conspub,
					Valcons:    cc.valInfo.Valcons,
				}
			}
			err = cc.GetValInfo(false)
			if err != nil {
				l("❓ refreshing signing info for", cc.ValAddress, err)
			}
		}
	}
}

func (c *Config) pingHealthcheck() {
	if !c.Healthcheck.Enabled {
		return
	}

	ticker := time.NewTicker(c.Healthcheck.PingRate * time.Second)

	go func() {
		for {
			select {
			case <-ticker.C:
				_, err := http.Get(c.Healthcheck.PingURL)
				if err != nil {
					l(fmt.Sprintf("❌ Failed to ping healthcheck URL: %s", err.Error()))
				} else {
					l(fmt.Sprintf("🏓 Successfully pinged healthcheck URL: %s", c.Healthcheck.PingURL))
				}
			}
		}
	}()
}

// endpointRex matches the first a tag's hostname and port if present.
var endpointRex = regexp.MustCompile(`//([^/:]+)(:\d+)?`)

// guessPublicEndpoint attempts to deal with a shortcoming in the tendermint RPC client that doesn't allow path prefixes.
// The cosmos.directory requires them. This is a workaround to get the actual URL for the server behind their proxy.
// The RPC base URL will return links endpoints, and we can parse this to guess the original URL.
func guessPublicEndpoint(u string) string {
	resp, err := http.Get(u + "/")
	if err != nil {
		return u
	}
	b, err := io.ReadAll(resp.Body)
	if err != nil {
		return u
	}
	_ = resp.Body.Close()
	matches := endpointRex.FindStringSubmatch(string(b))
	if len(matches) < 2 {
		// didn't work
		return u
	}
	proto := "https://"
	port := ":443"
	// will be 3 elements if there is a port no port means listening on https
	if len(matches) == 3 && matches[2] != "" && matches[2] != ":443" {
		proto = "http://"
		port = matches[2]
	}
	return proto + matches[1] + port
}

func getStatusWithEndpoint(ctx context.Context, u string) (string, bool, error) {
	// Parse the URL
	parsedURL, err := url.Parse(u)
	if err != nil {
		return "", false, err
	}

	// Check if the scheme is 'tcp' and modify to 'http'
	if parsedURL.Scheme == "tcp" {
		parsedURL.Scheme = "http"
	}

	queryPath := fmt.Sprintf("%s/status", parsedURL.String())
	req, err := http.NewRequestWithContext(ctx, http.MethodGet, queryPath, nil)
	if err != nil {
		return "", false, err
	}

	resp, err := http.DefaultClient.Do(req)
	if err != nil {
		return "", false, err
	}
	defer resp.Body.Close()

	b, err := io.ReadAll(resp.Body)
	if err != nil {
		return "", false, err
	}

	type tendermintStatus struct {
		JsonRPC string `json:"jsonrpc"`
		ID      int    `json:"id"`
		Result  struct {
			NodeInfo struct {
				Network string `json:"network"`
			} `json:"node_info"`
			SyncInfo struct {
				CatchingUp bool `json:"catching_up"`
			} `json:"sync_info"`
		} `json:"result"`
	}
	var status tendermintStatus
	if err := json.Unmarshal(b, &status); err != nil {
		return "", false, err
	}
	return status.Result.NodeInfo.Network, status.Result.SyncInfo.CatchingUp, nil
}<|MERGE_RESOLUTION|>--- conflicted
+++ resolved
@@ -107,7 +107,6 @@
 	cc.lastError = "no usable RPC endpoints available for " + cc.ChainId
 	if td.EnableDash {
 		td.updateChan <- &dash.ChainStatus{
-<<<<<<< HEAD
 			MsgType:                 "status",
 			Name:                    cc.name,
 			ChainId:                 cc.ChainId,
@@ -117,6 +116,7 @@
 			Tombstoned:              cc.valInfo.Tombstoned,
 			Missed:                  cc.valInfo.Missed,
 			Window:                  cc.valInfo.Window,
+			MinSignedPerWindow:      cc.minSignedPerWindow,
 			Nodes:                   len(cc.Nodes),
 			HealthyNodes:            0,
 			ActiveAlerts:            1,
@@ -124,24 +124,6 @@
 			LastError:               cc.lastError,
 			Blocks:                  cc.blocksResults,
 			UnvotedOpenGovProposals: cc.unvotedOpenGovProposals,
-=======
-			MsgType:            "status",
-			Name:               cc.name,
-			ChainId:            cc.ChainId,
-			Moniker:            cc.valInfo.Moniker,
-			Bonded:             cc.valInfo.Bonded,
-			Jailed:             cc.valInfo.Jailed,
-			Tombstoned:         cc.valInfo.Tombstoned,
-			Missed:             cc.valInfo.Missed,
-			Window:             cc.valInfo.Window,
-			MinSignedPerWindow: cc.minSignedPerWindow,
-			Nodes:              len(cc.Nodes),
-			HealthyNodes:       0,
-			ActiveAlerts:       1,
-			Height:             0,
-			LastError:          cc.lastError,
-			Blocks:             cc.blocksResults,
->>>>>>> 55246746
 		}
 	}
 	return errors.New("no usable endpoints available for " + cc.ChainId)
