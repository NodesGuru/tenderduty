package dash

type ChainStatus struct {
<<<<<<< HEAD
	MsgType                 string `json:"msgType"`
	Name                    string `json:"name"`
	ChainId                 string `json:"chain_id"`
	Moniker                 string `json:"moniker"`
	Bonded                  bool   `json:"bonded"`
	Jailed                  bool   `json:"jailed"`
	Tombstoned              bool   `json:"tombstoned"`
	Missed                  int64  `json:"missed"`
	Window                  int64  `json:"window"`
	Nodes                   int    `json:"nodes"`
	HealthyNodes            int    `json:"healthy_nodes"`
	ActiveAlerts            int    `json:"active_alerts"`
	Height                  int64  `json:"height"`
	LastError               string `json:"last_error"`
	UnvotedOpenGovProposals int    `json:"unvoted_open_gov_proposals"`
=======
	MsgType            string  `json:"msgType"`
	Name               string  `json:"name"`
	ChainId            string  `json:"chain_id"`
	Moniker            string  `json:"moniker"`
	Bonded             bool    `json:"bonded"`
	Jailed             bool    `json:"jailed"`
	Tombstoned         bool    `json:"tombstoned"`
	Missed             int64   `json:"missed"`
	Window             int64   `json:"window"`
	MinSignedPerWindow float64 `json:"min_signed_per_window"`
	Nodes              int     `json:"nodes"`
	HealthyNodes       int     `json:"healthy_nodes"`
	ActiveAlerts       int     `json:"active_alerts"`
	Height             int64   `json:"height"`
	LastError          string  `json:"last_error"`
>>>>>>> 55246746

	Blocks []int `json:"blocks"`
}

type LogMessage struct {
	MsgType string `json:"msgType"`
	Ts      int64  `json:"ts"`
	Msg     string `json:"msg"`
}<|MERGE_RESOLUTION|>--- conflicted
+++ resolved
@@ -1,39 +1,22 @@
 package dash
 
 type ChainStatus struct {
-<<<<<<< HEAD
-	MsgType                 string `json:"msgType"`
-	Name                    string `json:"name"`
-	ChainId                 string `json:"chain_id"`
-	Moniker                 string `json:"moniker"`
-	Bonded                  bool   `json:"bonded"`
-	Jailed                  bool   `json:"jailed"`
-	Tombstoned              bool   `json:"tombstoned"`
-	Missed                  int64  `json:"missed"`
-	Window                  int64  `json:"window"`
-	Nodes                   int    `json:"nodes"`
-	HealthyNodes            int    `json:"healthy_nodes"`
-	ActiveAlerts            int    `json:"active_alerts"`
-	Height                  int64  `json:"height"`
-	LastError               string `json:"last_error"`
-	UnvotedOpenGovProposals int    `json:"unvoted_open_gov_proposals"`
-=======
-	MsgType            string  `json:"msgType"`
-	Name               string  `json:"name"`
-	ChainId            string  `json:"chain_id"`
-	Moniker            string  `json:"moniker"`
-	Bonded             bool    `json:"bonded"`
-	Jailed             bool    `json:"jailed"`
-	Tombstoned         bool    `json:"tombstoned"`
-	Missed             int64   `json:"missed"`
-	Window             int64   `json:"window"`
-	MinSignedPerWindow float64 `json:"min_signed_per_window"`
-	Nodes              int     `json:"nodes"`
-	HealthyNodes       int     `json:"healthy_nodes"`
-	ActiveAlerts       int     `json:"active_alerts"`
-	Height             int64   `json:"height"`
-	LastError          string  `json:"last_error"`
->>>>>>> 55246746
+	MsgType                 string  `json:"msgType"`
+	Name                    string  `json:"name"`
+	ChainId                 string  `json:"chain_id"`
+	Moniker                 string  `json:"moniker"`
+	Bonded                  bool    `json:"bonded"`
+	Jailed                  bool    `json:"jailed"`
+	Tombstoned              bool    `json:"tombstoned"`
+	Missed                  int64   `json:"missed"`
+	Window                  int64   `json:"window"`
+	MinSignedPerWindow      float64 `json:"min_signed_per_window"`
+	Nodes                   int     `json:"nodes"`
+	HealthyNodes            int     `json:"healthy_nodes"`
+	ActiveAlerts            int     `json:"active_alerts"`
+	Height                  int64   `json:"height"`
+	LastError               string  `json:"last_error"`
+	UnvotedOpenGovProposals int     `json:"unvoted_open_gov_proposals"`
 
 	Blocks []int `json:"blocks"`
 }
